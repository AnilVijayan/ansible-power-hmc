from __future__ import absolute_import, division, print_function
__metaclass__ = type

import pytest
import importlib

IMPORT_HMC_POWERVM = "ansible_collections.ibm.power_hmc.plugins.modules.powervm_lpar_instance"

from ansible_collections.ibm.power_hmc.plugins.module_utils.hmc_exceptions import ParameterError

hmc_auth = {'username': 'hscroot', 'password': 'password_value'}
test_data = [
    # ALL Create partition testdata
    # system name is missing
<<<<<<< HEAD
    ({'hmc_host': "0.0.0.0", 'hmc_auth': hmc_auth, 'state': 'present',
        'system_name': None, 'vm_name': "vmname", 'proc': '4', 'mem': '2048',
        'os_type': 'aix_linux'}, "ParameterError: mandatory parameter
        'system_name' is missing"),
    # vmname is missing
    ({'hmc_host': "0.0.0.0", 'hmc_auth': hmc_auth, 'state': 'present',
        'system_name': "systemname", 'vm_name': None, 'proc': '4', 'mem':
        '2048', 'os_type': 'aix_linux'}, "ParameterError: mandatory parameter
        'vm_name' is missing"),
    # os type is missing
    ({'hmc_host': "0.0.0.0", 'hmc_auth': hmc_auth, 'state': 'present',
        'system_name': "systemname", 'vm_name': "vmname", 'proc': '4', 'mem':
        '2048', 'os_type': None}, "ParameterError: mandatory parameter 'os_type'
        is missing"),
    # vmname, proc and mem are missing
    ({'hmc_host': "0.0.0.0", 'hmc_auth': hmc_auth, 'state': 'present',
        'system_name': "systemname", 'vm_name': None, 'proc': None, 'mem': None,
        'os_type': 'aix'}, "ParameterError: mandatory parameter 'vm_name' is
        missing"),
    # sys_name and vmname are missing
    ({'hmc_host': "0.0.0.0", 'hmc_auth': hmc_auth, 'state': 'present',
        'system_name': None, 'vm_name': None, 'proc': '4', 'mem': '2048',
        'os_type': 'ibmi'}, "ParameterError: mandatory parameters
        'system_name,vm_name' are missing")] test_data1 = [
    # ALL Delete partition testdata
    # system name is missing
    ({'hmc_host': "0.0.0.0", 'hmc_auth': hmc_auth, 'state': 'absent',
        'system_name': None, 'vm_name': "vmname"}, "ParameterError: mandatory
        parameter 'system_name' is missing"),
    # vmname is missing
    ({'hmc_host': "0.0.0.0", 'hmc_auth': hmc_auth, 'state': 'absent',
        'system_name': "systemname", 'vm_name': None}, "ParameterError:
        mandatory parameter 'vm_name' is missing"),
    # unsupported parameter os_type,proc,mem
    ({'hmc_host': "0.0.0.0", 'hmc_auth': hmc_auth, 'state': 'absent',
        'system_name': "systemname", 'vm_name': 'vmname', 'proc': '4', 'mem':
        '1024', 'os_type': 'aix_linux'}, "ParameterError: unsupported
        parameters: proc, mem, os_type")]
=======
    ({'hmc_host': "0.0.0.0", 'hmc_auth': hmc_auth, 'state': 'present', 'system_name': None,\
    'vm_name': "vmname", 'proc': '4', 'mem': '2048', 'os_type': 'aix_linux'},\
    "ParameterError: mandatory parameter 'system_name' is missing"),
    # vmname is missing
    ({'hmc_host': "0.0.0.0", 'hmc_auth': hmc_auth, 'state': 'present', 'system_name': "systemname",\
    'vm_name': None, 'proc': '4', 'mem': '2048', 'os_type': 'aix_linux'},\
    "ParameterError: mandatory parameter 'vm_name' is missing"),
    # os type is missing
    ({'hmc_host': "0.0.0.0", 'hmc_auth': hmc_auth, 'state': 'present', 'system_name': "systemname",\
    'vm_name': "vmname", 'proc': '4', 'mem': '2048', 'os_type': None},\
    "ParameterError: mandatory parameter 'os_type' is missing"),
    # vmname, proc and mem are missing
    ({'hmc_host': "0.0.0.0", 'hmc_auth': hmc_auth, 'state': 'present', 'system_name': "systemname",\
    'vm_name': None, 'proc': None, 'mem': None, 'os_type': 'aix'},\
    "ParameterError: mandatory parameter 'vm_name' is missing"),
    # sys_name and vmname are missing
    ({'hmc_host': "0.0.0.0", 'hmc_auth': hmc_auth, 'state': 'present', 'system_name': None,\
    'vm_name': None, 'proc': '4', 'mem': '2048', 'os_type': 'ibmi'},\
    "ParameterError: mandatory parameters 'system_name,vm_name' are missing")]
test_data1 = [
    # ALL Delete partition testdata
    # system name is missing
    ({'hmc_host': "0.0.0.0", 'hmc_auth': hmc_auth, 'state': 'absent', 'system_name': None,\
    'vm_name': "vmname"}, "ParameterError: mandatory parameter 'system_name' is missing"),
    # vmname is missing
    ({'hmc_host': "0.0.0.0", 'hmc_auth': hmc_auth, 'state': 'absent', 'system_name': "systemname",\
    'vm_name': None}, "ParameterError: mandatory parameter 'vm_name' is missing"),
    # unsupported parameter os_type,proc,mem
    ({'hmc_host': "0.0.0.0", 'hmc_auth': hmc_auth, 'state': 'absent', 'system_name': "systemname",\
    'vm_name': 'vmname', 'proc': '4', 'mem': '1024', 'os_type': 'aix_linux'},\
    "ParameterError: unsupported parameters: proc, mem, os_type")]
>>>>>>> cf1fd1ea


def common_mock_setup(mocker):
    hmc_powervm = importlib.import_module(IMPORT_HMC_POWERVM)
    mocker.patch.object(hmc_powervm, 'HmcCliConnection')
    mocker.patch.object(hmc_powervm, 'HmcRestClient', autospec=True)
    return hmc_powervm


@pytest.mark.parametrize("powervm_test_input, expectedError", test_data)
def test_call_inside_powervm_create_partition(mocker, powervm_test_input, expectedError):
    hmc_powervm = common_mock_setup(mocker)
    if 'ParameterError' in expectedError:
        with pytest.raises(ParameterError) as e:
            hmc_powervm.create_partition(hmc_powervm, powervm_test_input)
        assert expectedError == repr(e.value)
    else:
        hmc_powervm.create_partition(hmc_powervm, powervm_test_input)


@pytest.mark.parametrize("powervm_test_input, expectedError", test_data1)
def test_call_inside_powervm_delete_partition(mocker, powervm_test_input, expectedError):
    hmc_powervm = common_mock_setup(mocker)
    if 'ParameterError' in expectedError:
        with pytest.raises(ParameterError) as e:
            hmc_powervm.remove_partition(hmc_powervm, powervm_test_input)
        assert expectedError == repr(e.value)
    else:
        hmc_powervm.remove_partition(hmc_powervm, powervm_test_input)<|MERGE_RESOLUTION|>--- conflicted
+++ resolved
@@ -12,78 +12,44 @@
 test_data = [
     # ALL Create partition testdata
     # system name is missing
-<<<<<<< HEAD
     ({'hmc_host': "0.0.0.0", 'hmc_auth': hmc_auth, 'state': 'present',
         'system_name': None, 'vm_name': "vmname", 'proc': '4', 'mem': '2048',
-        'os_type': 'aix_linux'}, "ParameterError: mandatory parameter
+        'os_type': 'aix_linux'}, "ParameterError: mandatory parameter\
         'system_name' is missing"),
     # vmname is missing
     ({'hmc_host': "0.0.0.0", 'hmc_auth': hmc_auth, 'state': 'present',
         'system_name': "systemname", 'vm_name': None, 'proc': '4', 'mem':
-        '2048', 'os_type': 'aix_linux'}, "ParameterError: mandatory parameter
+        '2048', 'os_type': 'aix_linux'}, "ParameterError: mandatory parameter\
         'vm_name' is missing"),
     # os type is missing
     ({'hmc_host': "0.0.0.0", 'hmc_auth': hmc_auth, 'state': 'present',
         'system_name': "systemname", 'vm_name': "vmname", 'proc': '4', 'mem':
-        '2048', 'os_type': None}, "ParameterError: mandatory parameter 'os_type'
+        '2048', 'os_type': None}, "ParameterError: mandatory parameter 'os_type'\
         is missing"),
     # vmname, proc and mem are missing
     ({'hmc_host': "0.0.0.0", 'hmc_auth': hmc_auth, 'state': 'present',
         'system_name': "systemname", 'vm_name': None, 'proc': None, 'mem': None,
-        'os_type': 'aix'}, "ParameterError: mandatory parameter 'vm_name' is
+        'os_type': 'aix'}, "ParameterError: mandatory parameter 'vm_name' is\
         missing"),
     # sys_name and vmname are missing
     ({'hmc_host': "0.0.0.0", 'hmc_auth': hmc_auth, 'state': 'present',
         'system_name': None, 'vm_name': None, 'proc': '4', 'mem': '2048',
-        'os_type': 'ibmi'}, "ParameterError: mandatory parameters
+        'os_type': 'ibmi'}, "ParameterError: mandatory parameters\
         'system_name,vm_name' are missing")] test_data1 = [
     # ALL Delete partition testdata
     # system name is missing
     ({'hmc_host': "0.0.0.0", 'hmc_auth': hmc_auth, 'state': 'absent',
-        'system_name': None, 'vm_name': "vmname"}, "ParameterError: mandatory
+        'system_name': None, 'vm_name': "vmname"}, "ParameterError: mandatory\
         parameter 'system_name' is missing"),
     # vmname is missing
     ({'hmc_host': "0.0.0.0", 'hmc_auth': hmc_auth, 'state': 'absent',
-        'system_name': "systemname", 'vm_name': None}, "ParameterError:
+        'system_name': "systemname", 'vm_name': None}, "ParameterError:\
         mandatory parameter 'vm_name' is missing"),
     # unsupported parameter os_type,proc,mem
     ({'hmc_host': "0.0.0.0", 'hmc_auth': hmc_auth, 'state': 'absent',
         'system_name': "systemname", 'vm_name': 'vmname', 'proc': '4', 'mem':
-        '1024', 'os_type': 'aix_linux'}, "ParameterError: unsupported
+        '1024', 'os_type': 'aix_linux'}, "ParameterError: unsupported\
         parameters: proc, mem, os_type")]
-=======
-    ({'hmc_host': "0.0.0.0", 'hmc_auth': hmc_auth, 'state': 'present', 'system_name': None,\
-    'vm_name': "vmname", 'proc': '4', 'mem': '2048', 'os_type': 'aix_linux'},\
-    "ParameterError: mandatory parameter 'system_name' is missing"),
-    # vmname is missing
-    ({'hmc_host': "0.0.0.0", 'hmc_auth': hmc_auth, 'state': 'present', 'system_name': "systemname",\
-    'vm_name': None, 'proc': '4', 'mem': '2048', 'os_type': 'aix_linux'},\
-    "ParameterError: mandatory parameter 'vm_name' is missing"),
-    # os type is missing
-    ({'hmc_host': "0.0.0.0", 'hmc_auth': hmc_auth, 'state': 'present', 'system_name': "systemname",\
-    'vm_name': "vmname", 'proc': '4', 'mem': '2048', 'os_type': None},\
-    "ParameterError: mandatory parameter 'os_type' is missing"),
-    # vmname, proc and mem are missing
-    ({'hmc_host': "0.0.0.0", 'hmc_auth': hmc_auth, 'state': 'present', 'system_name': "systemname",\
-    'vm_name': None, 'proc': None, 'mem': None, 'os_type': 'aix'},\
-    "ParameterError: mandatory parameter 'vm_name' is missing"),
-    # sys_name and vmname are missing
-    ({'hmc_host': "0.0.0.0", 'hmc_auth': hmc_auth, 'state': 'present', 'system_name': None,\
-    'vm_name': None, 'proc': '4', 'mem': '2048', 'os_type': 'ibmi'},\
-    "ParameterError: mandatory parameters 'system_name,vm_name' are missing")]
-test_data1 = [
-    # ALL Delete partition testdata
-    # system name is missing
-    ({'hmc_host': "0.0.0.0", 'hmc_auth': hmc_auth, 'state': 'absent', 'system_name': None,\
-    'vm_name': "vmname"}, "ParameterError: mandatory parameter 'system_name' is missing"),
-    # vmname is missing
-    ({'hmc_host': "0.0.0.0", 'hmc_auth': hmc_auth, 'state': 'absent', 'system_name': "systemname",\
-    'vm_name': None}, "ParameterError: mandatory parameter 'vm_name' is missing"),
-    # unsupported parameter os_type,proc,mem
-    ({'hmc_host': "0.0.0.0", 'hmc_auth': hmc_auth, 'state': 'absent', 'system_name': "systemname",\
-    'vm_name': 'vmname', 'proc': '4', 'mem': '1024', 'os_type': 'aix_linux'},\
-    "ParameterError: unsupported parameters: proc, mem, os_type")]
->>>>>>> cf1fd1ea
 
 
 def common_mock_setup(mocker):
